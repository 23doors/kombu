--- conflicted
+++ resolved
@@ -1,16 +1,4 @@
-<<<<<<< HEAD
-"""
-kombu.serialization
-===================
-
-Serialization utilities.
-
-"""
-=======
 """Serialization utilities."""
-from __future__ import absolute_import, unicode_literals
-
->>>>>>> e1f55287
 import codecs
 import os
 import sys
@@ -28,14 +16,8 @@
 from .exceptions import (
     ContentDisallowed, DecodeError, EncodeError, SerializerNotInstalled
 )
-<<<<<<< HEAD
-from .utils import entrypoints
-from .utils.encoding import bytes_to_str, str_to_bytes
-=======
-from .five import reraise, text_t
 from .utils.compat import entrypoints
-from .utils.encoding import bytes_to_str, str_to_bytes, bytes_t
->>>>>>> e1f55287
+from .utils.encoding import bytes_to_str
 
 __all__ = ['pickle', 'loads', 'dumps', 'register', 'unregister']
 SKIP_DECODE = frozenset(['binary', 'ascii-8bit'])
@@ -344,6 +326,7 @@
 
 
 unpickle = pickle_loads
+
 
 def register_pickle():
     """The fastest serialization method, but restricts
