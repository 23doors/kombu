--- conflicted
+++ resolved
@@ -240,13 +240,8 @@
                 for i in range(limit):
                     yield i
 
-<<<<<<< HEAD
-        c = C(self.connection, queue=n, exchange=n,
-                               routing_key='rkey')
-=======
         c = C(self.connection,
               queue=n, exchange=n, routing_key='rkey')
->>>>>>> 6b25c9f0
         self.assertEqual(c.wait(10), list(range(10)))
         c.close()
 
@@ -260,13 +255,8 @@
                 i[0] += 1
                 return z
 
-<<<<<<< HEAD
-        c = C(self.connection, queue=n, exchange=n,
-                               routing_key='rkey')
-=======
         c = C(self.connection,
               queue=n, exchange=n, routing_key='rkey')
->>>>>>> 6b25c9f0
         self.assertEqual(list(c.iterqueue(limit=10)), list(range(10)))
         c.close()
 
