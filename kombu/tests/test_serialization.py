--- conflicted
+++ resolved
@@ -29,20 +29,12 @@
 
 
 # For serialization tests
-<<<<<<< HEAD
-py_data = {'string': 'The quick brown fox jumps over the lazy dog',
-        'int': 10,
-        'float': 3.14159265,
-        'unicode': 'Thé quick brown fox jumps over thé lazy dog',
-        'list': ['george', 'jerry', 'elaine', 'cosmo'],
-=======
 py_data = {
     'string': 'The quick brown fox jumps over the lazy dog',
     'int': 10,
     'float': 3.14159265,
     'unicode': 'Thé quick brown fox jumps over thé lazy dog',
     'list': ['george', 'jerry', 'elaine', 'cosmo'],
->>>>>>> 6b25c9f0
 }
 
 # JSON serialization tests
@@ -63,20 +55,12 @@
              'jumps over th\\xE9 lazy dog"\n')
 
 
-<<<<<<< HEAD
-msgpack_py_data = {'string': 'The quick brown fox jumps over the lazy dog',
-        'int': 10,
-        'float': 3.14159265,
-        'unicode': 'Thé quick brown fox jumps over thé lazy dog',
-        'list': ['george', 'jerry', 'elaine', 'cosmo'],
-=======
 msgpack_py_data = {
     'string': 'The quick brown fox jumps over the lazy dog',
     'int': 10,
     'float': 3.14159265,
     'unicode': 'Thé quick brown fox jumps over thé lazy dog',
     'list': ['george', 'jerry', 'elaine', 'cosmo'],
->>>>>>> 6b25c9f0
 }
 # msgpack only supports tuples
 msgpack_py_data['list'] = tuple(msgpack_py_data['list'])
@@ -197,17 +181,10 @@
     def test_msgpack_decode(self):
         register_msgpack()
         decoded = registry.decode(
-<<<<<<< HEAD
-                    registry.encode(msgpack_py_data,
-                        serializer='msgpack')[-1],
-                    content_type='application/x-msgpack',
-                    content_encoding='binary')
-=======
             registry.encode(msgpack_py_data, serializer='msgpack')[-1],
             content_type='application/x-msgpack',
             content_encoding='binary',
         )
->>>>>>> 6b25c9f0
         self.assertEqual(msgpack_py_data, decoded)
 
     @skip_if_not_module('yaml')
