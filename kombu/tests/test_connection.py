import pickle
import socket

from copy import copy, deepcopy

from kombu import Connection, Consumer, Producer, parse_url
from kombu.connection import Resource
<<<<<<< HEAD
=======
from kombu.exceptions import OperationalError
from kombu.five import items, range
>>>>>>> e1f55287
from kombu.utils.functional import lazy

from .case import Case, Mock, patch, skip
from .mocks import Transport


class test_connection_utils(Case):

    def setup(self):
        self.url = 'amqp://user:pass@localhost:5672/my/vhost'
        self.nopass = 'amqp://user:**@localhost:5672/my/vhost'
        self.expected = {
            'transport': 'amqp',
            'userid': 'user',
            'password': 'pass',
            'hostname': 'localhost',
            'port': 5672,
            'virtual_host': 'my/vhost',
        }

    def test_parse_url(self):
        result = parse_url(self.url)
        self.assertDictEqual(result, self.expected)

    def test_parse_generated_as_uri(self):
        conn = Connection(self.url)
        info = conn.info()
        for k, v in self.expected.items():
            self.assertEqual(info[k], v)
        # by default almost the same- no password
        self.assertEqual(conn.as_uri(), self.nopass)
        self.assertEqual(conn.as_uri(include_password=True), self.url)

    @skip.unless_module('redis')
    def test_as_uri_when_prefix(self):
        conn = Connection('redis+socket:///var/spool/x/y/z/redis.sock')
        self.assertEqual(
            conn.as_uri(), 'redis+socket:///var/spool/x/y/z/redis.sock',
        )

    @skip.unless_module('pymongo')
    def test_as_uri_when_mongodb(self):
        x = Connection('mongodb://localhost')
        self.assertTrue(x.as_uri())

    def test_bogus_scheme(self):
        with self.assertRaises(KeyError):
            Connection('bogus://localhost:7421').transport

    def assert_info(self, conn, **fields):
        info = conn.info()
        for field, expected in fields.items():
            self.assertEqual(info[field], expected)

    def test_rabbitmq_example_urls(self):
        # see Appendix A of http://www.rabbitmq.com/uri-spec.html

        self.assert_info(
            Connection('amqp://user:pass@host:10000/vhost'),
            userid='user', password='pass', hostname='host',
            port=10000, virtual_host='vhost',
        )

        self.assert_info(
            Connection('amqp://user%61:%61pass@ho%61st:10000/v%2fhost'),
            userid='usera', password='apass', hostname='hoast',
            port=10000, virtual_host='v/host',
        )

        self.assert_info(
            Connection('amqp://'),
            userid='guest', password='guest', hostname='localhost',
            port=5672, virtual_host='/',
        )

        self.assert_info(
            Connection('amqp://:@/'),
            userid='guest', password='guest', hostname='localhost',
            port=5672, virtual_host='/',
        )

        self.assert_info(
            Connection('amqp://user@/'),
            userid='user', password='guest', hostname='localhost',
            port=5672, virtual_host='/',
        )

        self.assert_info(
            Connection('amqp://user:pass@/'),
            userid='user', password='pass', hostname='localhost',
            port=5672, virtual_host='/',
        )

        self.assert_info(
            Connection('amqp://host'),
            userid='guest', password='guest', hostname='host',
            port=5672, virtual_host='/',
        )

        self.assert_info(
            Connection('amqp://:10000'),
            userid='guest', password='guest', hostname='localhost',
            port=10000, virtual_host='/',
        )

        self.assert_info(
            Connection('amqp:///vhost'),
            userid='guest', password='guest', hostname='localhost',
            port=5672, virtual_host='vhost',
        )

        self.assert_info(
            Connection('amqp://host/'),
            userid='guest', password='guest', hostname='host',
            port=5672, virtual_host='/',
        )

        self.assert_info(
            Connection('amqp://host/%2f'),
            userid='guest', password='guest', hostname='host',
            port=5672, virtual_host='/',
        )

    @skip.todo('urllib cannot parse ipv6 urls')
    def test_url_IPV6(self):
        self.assert_info(
            Connection('amqp://[::1]'),
            userid='guest', password='guest', hostname='[::1]',
            port=5672, virtual_host='/',
        )

    def test_connection_copy(self):
        conn = Connection(self.url, alternates=['amqp://host'])
        clone = deepcopy(conn)
        self.assertEqual(clone.alt, ['amqp://host'])


class test_Connection(Case):

    def setup(self):
        self.conn = Connection(port=5672, transport=Transport)

    def test_establish_connection(self):
        conn = self.conn
        conn.connect()
        self.assertTrue(conn.connection.connected)
        self.assertEqual(conn.host, 'localhost:5672')
        channel = conn.channel()
        self.assertTrue(channel.open)
        self.assertEqual(conn.drain_events(), 'event')
        _connection = conn.connection
        conn.close()
        self.assertFalse(_connection.connected)
        self.assertIsInstance(conn.transport, Transport)

    def test_multiple_urls(self):
        conn1 = Connection('amqp://foo;amqp://bar')
        self.assertEqual(conn1.hostname, 'foo')
        self.assertListEqual(conn1.alt, ['amqp://foo', 'amqp://bar'])

        conn2 = Connection(['amqp://foo', 'amqp://bar'])
        self.assertEqual(conn2.hostname, 'foo')
        self.assertListEqual(conn2.alt, ['amqp://foo', 'amqp://bar'])

    def test_collect(self):
        connection = Connection('memory://')
        trans = connection._transport = Mock(name='transport')
        _collect = trans._collect = Mock(name='transport._collect')
        _close = connection._close = Mock(name='connection._close')
        connection.declared_entities = Mock(name='decl_entities')
        uconn = connection._connection = Mock(name='_connection')
        connection.collect()

        _close.assert_not_called()
        _collect.assert_called_with(uconn)
        connection.declared_entities.clear.assert_called_with()
        self.assertIsNone(trans.client)
        self.assertIsNone(connection._transport)
        self.assertIsNone(connection._connection)

    def test_collect_no_transport(self):
        connection = Connection('memory://')
        connection._transport = None
        connection._do_close_self = Mock()
        connection._do_close_transport = Mock()
        connection.collect()
        connection._do_close_self.assert_called_with()
        connection._do_close_transport.assert_called_with()

        connection._do_close_self.side_effect = socket.timeout()
        connection.collect()

    def test_collect_transport_gone(self):
        connection = Connection('memory://')
        uconn = connection._connection = Mock(name='conn._conn')
        trans = connection._transport = Mock(name='transport')
        collect = trans._collect = Mock(name='transport._collect')

        def se(conn):
            connection._transport = None
        collect.side_effect = se

        connection.collect()
        collect.assert_called_with(uconn)
        self.assertIsNone(connection._transport)

    def test_uri_passthrough(self):
        transport = Mock(name='transport')
        with patch('kombu.connection.get_transport_cls') as gtc:
            gtc.return_value = transport
            transport.can_parse_url = True
            with patch('kombu.connection.parse_url') as parse_url:
                c = Connection('foo+mysql://some_host')
                self.assertEqual(c.transport_cls, 'foo')
                parse_url.assert_not_called()
                self.assertEqual(c.hostname, 'mysql://some_host')
                self.assertTrue(c.as_uri().startswith('foo+'))
            with patch('kombu.connection.parse_url') as parse_url:
                c = Connection('mysql://some_host', transport='foo')
                self.assertEqual(c.transport_cls, 'foo')
                parse_url.assert_not_called()
                self.assertEqual(c.hostname, 'mysql://some_host')
        c = Connection('pyamqp+sqlite://some_host')
        self.assertTrue(c.as_uri().startswith('pyamqp+'))

    def test_default_ensure_callback(self):
        with patch('kombu.connection.logger') as logger:
            c = Connection(transport=Mock)
            c._default_ensure_callback(KeyError(), 3)
            logger.error.assert_called()

    def test_ensure_connection_on_error(self):
        c = Connection('amqp://A;amqp://B')
        with patch('kombu.connection.retry_over_time') as rot:
            c.ensure_connection()
            rot.assert_called()

            args = rot.call_args[0]
            cb = args[4]
            intervals = iter([1, 2, 3, 4, 5])
            self.assertEqual(cb(KeyError(), intervals, 0), 0)
            self.assertEqual(cb(KeyError(), intervals, 1), 1)
            self.assertEqual(cb(KeyError(), intervals, 2), 0)
            self.assertEqual(cb(KeyError(), intervals, 3), 2)
            self.assertEqual(cb(KeyError(), intervals, 4), 0)
            self.assertEqual(cb(KeyError(), intervals, 5), 3)
            self.assertEqual(cb(KeyError(), intervals, 6), 0)
            self.assertEqual(cb(KeyError(), intervals, 7), 4)

            errback = Mock()
            c.ensure_connection(errback=errback)
            args = rot.call_args[0]
            cb = args[4]
            self.assertEqual(cb(KeyError(), intervals, 0), 0)
            errback.assert_called()

    def test_supports_heartbeats(self):
        c = Connection(transport=Mock)
        c.transport.implements.heartbeats = False
        self.assertFalse(c.supports_heartbeats)

    def test_is_evented(self):
        c = Connection(transport=Mock)
        c.transport.implements.async = False
        self.assertFalse(c.is_evented)

    def test_register_with_event_loop(self):
        c = Connection(transport=Mock)
        loop = Mock(name='loop')
        c.register_with_event_loop(loop)
        c.transport.register_with_event_loop.assert_called_with(
            c.connection, loop,
        )

    def test_manager(self):
        c = Connection(transport=Mock)
        self.assertIs(c.manager, c.transport.manager)

    def test_copy(self):
        c = Connection('amqp://example.com')
        self.assertEqual(copy(c).info(), c.info())

    def test_copy_multiples(self):
        c = Connection('amqp://A.example.com;amqp://B.example.com')
        self.assertTrue(c.alt)
        d = copy(c)
        self.assertEqual(d.alt, c.alt)

    def test_switch(self):
        c = Connection('amqp://foo')
        c._closed = True
        c.switch('redis://example.com//3')
        self.assertFalse(c._closed)
        self.assertEqual(c.hostname, 'example.com')
        self.assertEqual(c.transport_cls, 'redis')
        self.assertEqual(c.virtual_host, '/3')

    def test_maybe_switch_next(self):
        c = Connection('amqp://foo;redis://example.com//3')
        c.maybe_switch_next()
        self.assertFalse(c._closed)
        self.assertEqual(c.hostname, 'example.com')
        self.assertEqual(c.transport_cls, 'redis')
        self.assertEqual(c.virtual_host, '/3')

    def test_maybe_switch_next_no_cycle(self):
        c = Connection('amqp://foo')
        c.maybe_switch_next()
        self.assertFalse(c._closed)
        self.assertEqual(c.hostname, 'foo')
        self.assertIn(c.transport_cls, ('librabbitmq', 'pyamqp', 'amqp'))

    def test_heartbeat_check(self):
        c = Connection(transport=Transport)
        c.transport.heartbeat_check = Mock()
        c.heartbeat_check(3)
        c.transport.heartbeat_check.assert_called_with(c.connection, rate=3)

    def test_completes_cycle_no_cycle(self):
        c = Connection('amqp://')
        self.assertTrue(c.completes_cycle(0))
        self.assertTrue(c.completes_cycle(1))

    def test_completes_cycle(self):
        c = Connection('amqp://a;amqp://b;amqp://c')
        self.assertFalse(c.completes_cycle(0))
        self.assertFalse(c.completes_cycle(1))
        self.assertTrue(c.completes_cycle(2))

    def test_get_heartbeat_interval(self):
        self.conn.transport.get_heartbeat_interval = Mock(name='ghi')
        self.assertIs(
            self.conn.get_heartbeat_interval(),
            self.conn.transport.get_heartbeat_interval.return_value,
        )
        self.conn.transport.get_heartbeat_interval.assert_called_with(
            self.conn.connection)

    def test_supports_exchange_type(self):
        self.conn.transport.implements.exchange_type = {'topic'}
        self.assertTrue(self.conn.supports_exchange_type('topic'))
        self.assertFalse(self.conn.supports_exchange_type('fanout'))

    def test_qos_semantics_matches_spec(self):
        qsms = self.conn.transport.qos_semantics_matches_spec = Mock()
        self.assertIs(
            self.conn.qos_semantics_matches_spec,
            qsms.return_value,
        )
        qsms.assert_called_with(self.conn.connection)

    def test__enter____exit__(self):
        conn = self.conn
        context = conn.__enter__()
        self.assertIs(context, conn)
        conn.connect()
        self.assertTrue(conn.connection.connected)
        conn.__exit__()
        self.assertIsNone(conn.connection)
        conn.close()    # again

    def test_close_survives_connerror(self):

        class _CustomError(Exception):
            ...

        class MyTransport(Transport):
            connection_errors = (_CustomError,)

            def close_connection(self, connection):
                raise _CustomError('foo')

        conn = Connection(transport=MyTransport)
        conn.connect()
        conn.close()
        self.assertTrue(conn._closed)

    def test_close_when_default_channel(self):
        conn = self.conn
        conn._default_channel = Mock()
        conn._close()
        conn._default_channel.close.assert_called_with()

    def test_close_when_default_channel_close_raises(self):

        class Conn(Connection):

            @property
            def connection_errors(self):
                return (KeyError,)

        conn = Conn('memory://')
        conn._default_channel = Mock()
        conn._default_channel.close.side_effect = KeyError()

        conn._close()
        conn._default_channel.close.assert_called_with()

    def test_revive_when_default_channel(self):
        conn = self.conn
        defchan = conn._default_channel = Mock()
        conn.revive(Mock())

        defchan.close.assert_called_with()
        self.assertIsNone(conn._default_channel)

    def test_ensure_connection(self):
        self.assertTrue(self.conn.ensure_connection())

    def test_ensure_success(self):
        def publish():
            return 'foobar'

        ensured = self.conn.ensure(None, publish)
        self.assertEqual(ensured(), 'foobar')

    def test_ensure_failure(self):
        class _CustomError(Exception):
            ...

        def publish():
            raise _CustomError('bar')

        ensured = self.conn.ensure(None, publish)
        with self.assertRaises(_CustomError):
            ensured()

    def test_ensure_connection_failure(self):
        class _ConnectionError(Exception):
            ...

        def publish():
            raise _ConnectionError('failed connection')

        self.conn.transport.connection_errors = (_ConnectionError,)
        ensured = self.conn.ensure(self.conn, publish)
        with self.assertRaises(OperationalError):
            ensured()

    def test_autoretry(self):
        myfun = Mock()

        self.conn.transport.connection_errors = (KeyError,)

        def on_call(*args, **kwargs):
            myfun.side_effect = None
            raise KeyError('foo')

        myfun.side_effect = on_call
        insured = self.conn.autoretry(myfun)
        insured()

        myfun.assert_called()

    def test_SimpleQueue(self):
        conn = self.conn
        q = conn.SimpleQueue('foo')
        self.assertIs(q.channel, conn.default_channel)
        chan = conn.channel()
        q2 = conn.SimpleQueue('foo', channel=chan)
        self.assertIs(q2.channel, chan)

    def test_SimpleBuffer(self):
        conn = self.conn
        q = conn.SimpleBuffer('foo')
        self.assertIs(q.channel, conn.default_channel)
        chan = conn.channel()
        q2 = conn.SimpleBuffer('foo', channel=chan)
        self.assertIs(q2.channel, chan)

    def test_Producer(self):
        conn = self.conn
        self.assertIsInstance(conn.Producer(), Producer)
        self.assertIsInstance(conn.Producer(conn.default_channel), Producer)

    def test_Consumer(self):
        conn = self.conn
        self.assertIsInstance(conn.Consumer(queues=[]), Consumer)
        self.assertIsInstance(conn.Consumer(queues=[],
                              channel=conn.default_channel), Consumer)

    def test__repr__(self):
        self.assertTrue(repr(self.conn))

    def test__reduce__(self):
        x = pickle.loads(pickle.dumps(self.conn))
        self.assertDictEqual(x.info(), self.conn.info())

    def test_channel_errors(self):

        class MyTransport(Transport):
            channel_errors = (KeyError, ValueError)

        conn = Connection(transport=MyTransport)
        self.assertTupleEqual(conn.channel_errors, (KeyError, ValueError))

    def test_connection_errors(self):

        class MyTransport(Transport):
            connection_errors = (KeyError, ValueError)

        conn = Connection(transport=MyTransport)
        self.assertTupleEqual(conn.connection_errors, (KeyError, ValueError))


class test_Connection_with_transport_options(Case):

    transport_options = {'pool_recycler': 3600, 'echo': True}

    def setup(self):
        self.conn = Connection(port=5672, transport=Transport,
                               transport_options=self.transport_options)

    def test_establish_connection(self):
        conn = self.conn
        self.assertEqual(conn.transport_options, self.transport_options)


class xResource(Resource):

    def setup(self):
        ...


class ResourceCase(Case):
    abstract = True

    def create_resource(self, limit):
        raise NotImplementedError('subclass responsibility')

    def assertState(self, P, avail, dirty):
        self.assertEqual(P._resource.qsize(), avail)
        self.assertEqual(len(P._dirty), dirty)

    def test_setup(self):
        if self.abstract:
            with self.assertRaises(NotImplementedError):
                Resource()

    def test_acquire__release(self):
        if self.abstract:
            return
        P = self.create_resource(10)
        self.assertState(P, 10, 0)
        chans = [P.acquire() for _ in range(10)]
        self.assertState(P, 0, 10)
        with self.assertRaises(P.LimitExceeded):
            P.acquire()
        chans.pop().release()
        self.assertState(P, 1, 9)
        [chan.release() for chan in chans]
        self.assertState(P, 10, 0)

    def test_acquire_prepare_raises(self):
        if self.abstract:
            return
        P = self.create_resource(10)

        self.assertEqual(len(P._resource.queue), 10)
        P.prepare = Mock()
        P.prepare.side_effect = IOError()
        with self.assertRaises(IOError):
            P.acquire(block=True)
        self.assertEqual(len(P._resource.queue), 10)

    def test_acquire_no_limit(self):
        if self.abstract:
            return
        P = self.create_resource(None)
        P.acquire().release()

    def test_replace_when_limit(self):
        if self.abstract:
            return
        P = self.create_resource(10)
        r = P.acquire()
        P._dirty = Mock()
        P.close_resource = Mock()

        P.replace(r)
        P._dirty.discard.assert_called_with(r)
        P.close_resource.assert_called_with(r)

    def test_replace_no_limit(self):
        if self.abstract:
            return
        P = self.create_resource(None)
        r = P.acquire()
        P._dirty = Mock()
        P.close_resource = Mock()

        P.replace(r)
        P._dirty.discard.assert_not_called()
        P.close_resource.assert_called_with(r)

    def test_interface_prepare(self):
        if not self.abstract:
            return
        x = xResource()
        self.assertEqual(x.prepare(10), 10)

    def test_force_close_all_handles_AttributeError(self):
        if self.abstract:
            return
        P = self.create_resource(10)
        cr = P.collect_resource = Mock()
        cr.side_effect = AttributeError('x')

        P.acquire()
        self.assertTrue(P._dirty)

        P.force_close_all()

    def test_force_close_all_no_mutex(self):
        if self.abstract:
            return
        P = self.create_resource(10)
        P.close_resource = Mock()

        m = P._resource = Mock()
        m.mutex = None
        m.queue.pop.side_effect = IndexError

        P.force_close_all()

    def test_add_when_empty(self):
        if self.abstract:
            return
        P = self.create_resource(None)
        P._resource.queue.clear()
        self.assertFalse(P._resource.queue)
        P._add_when_empty()
        self.assertTrue(P._resource.queue)


class test_ConnectionPool(ResourceCase):
    abstract = False

    def create_resource(self, limit):
        return Connection(port=5672, transport=Transport).Pool(limit)

    def test_collect_resource__does_not_collect_lazy_resource(self):
        P = self.create_resource(10)
        res = lazy(object())
        res.collect = Mock(name='collect')
        P.collect_resource(res)
        res.collect.assert_not_called()

    def test_collect_resource(self):
        res = Mock(name='res')
        P = self.create_resource(10)
        P.collect_resource(res, socket_timeout=10.3)
        res.collect.assert_called_with(10.3)

    def test_setup(self):
        P = self.create_resource(10)
        q = P._resource.queue
        self.assertIsNone(q[0]()._connection)
        self.assertIsNone(q[1]()._connection)
        self.assertIsNone(q[2]()._connection)

    def test_acquire_raises_evaluated(self):
        P = self.create_resource(1)
        # evaluate the connection first
        r = P.acquire()
        r.release()
        P.prepare = Mock()
        P.prepare.side_effect = MemoryError()
        P.release = Mock()
        with self.assertRaises(MemoryError):
            with P.acquire():
                assert False
        P.release.assert_called_with(r)

    def test_release_no__debug(self):
        P = self.create_resource(10)
        R = Mock()
        R._debug.side_effect = AttributeError()
        P.release_resource(R)

    def test_setup_no_limit(self):
        P = self.create_resource(None)
        self.assertFalse(P._resource.queue)
        self.assertIsNone(P.limit)

    def test_prepare_not_callable(self):
        P = self.create_resource(None)
        conn = Connection('memory://')
        self.assertIs(P.prepare(conn), conn)

    def test_acquire_channel(self):
        P = self.create_resource(10)
        with P.acquire_channel() as (conn, channel):
            self.assertIs(channel, conn.default_channel)


class test_ChannelPool(ResourceCase):
    abstract = False

    def create_resource(self, limit):
        return Connection(port=5672, transport=Transport).ChannelPool(limit)

    def test_setup(self):
        P = self.create_resource(10)
        q = P._resource.queue
        with self.assertRaises(AttributeError):
            q[0].basic_consume

    def test_setup_no_limit(self):
        P = self.create_resource(None)
        self.assertFalse(P._resource.queue)
        self.assertIsNone(P.limit)

    def test_prepare_not_callable(self):
        P = self.create_resource(10)
        conn = Connection('memory://')
        chan = conn.default_channel
        self.assertIs(P.prepare(chan), chan)<|MERGE_RESOLUTION|>--- conflicted
+++ resolved
@@ -5,11 +5,7 @@
 
 from kombu import Connection, Consumer, Producer, parse_url
 from kombu.connection import Resource
-<<<<<<< HEAD
-=======
 from kombu.exceptions import OperationalError
-from kombu.five import items, range
->>>>>>> e1f55287
 from kombu.utils.functional import lazy
 
 from .case import Case, Mock, patch, skip
