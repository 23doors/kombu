# -*- coding: utf-8 -*-
"""Text encoding utilities.

Utilities to encode text, and to safely emit text from running
applications without crashing from the infamous
:exc:`UnicodeDecodeError` exception.
"""

import sys
import traceback

from typing import Any, AnyStr, IO, Optional

str_t = str

#: safe_str takes encoding from this file by default.
#: :func:`set_default_encoding_file` can used to set the
#: default output file.
default_encoding_file = None


<<<<<<< HEAD
def set_default_encoding_file(file: IO) -> None:
=======
def set_default_encoding_file(file):
    """Set file used to get codec information."""
>>>>>>> 4a690cef
    global default_encoding_file
    default_encoding_file = file


<<<<<<< HEAD
def get_default_encoding_file() -> Optional[IO]:
=======
def get_default_encoding_file():
    """Get file used to get codec information."""
>>>>>>> 4a690cef
    return default_encoding_file


if sys.platform.startswith('java'):     # pragma: no cover

<<<<<<< HEAD
    def default_encoding(file: Optional[IO]=None) -> str:
        return 'utf-8'
else:

    def default_encoding(file: Optional[IO]=None) -> str:  # noqa
=======
    def default_encoding(file=None):
        """Get default encoding."""
        return 'utf-8'
else:

    def default_encoding(file=None):  # noqa
        """Get default encoding."""
>>>>>>> 4a690cef
        file = file or get_default_encoding_file()
        return getattr(file, 'encoding', None) or sys.getfilesystemencoding()


<<<<<<< HEAD
def str_to_bytes(s: AnyStr) -> bytes:
    if isinstance(s, str):
        return s.encode()
    return s


def bytes_to_str(s: AnyStr) -> str:
    if isinstance(s, bytes):
        return s.decode()
    return s

=======
    def str_to_bytes(s):
        """Convert str to bytes."""
        if isinstance(s, str):
            return s.encode()
        return s

    def bytes_to_str(s):
        """Convert bytes to str."""
        if isinstance(s, bytes):
            return s.decode()
        return s

    def from_utf8(s, *args, **kwargs):
        """Get str from utf-8 encoding."""
        return s

    def ensure_bytes(s):
        """Ensure s is bytes, not str."""
        if not isinstance(s, bytes):
            return str_to_bytes(s)
        return s

    def default_encode(obj):
        """Encode using default encoding."""
        return obj

    str_t = str

else:

    def str_to_bytes(s):                # noqa
        """Convert str to bytes."""
        if isinstance(s, unicode):
            return s.encode()
        return s

    def bytes_to_str(s):                # noqa
        """Convert bytes to str."""
        return s

    def from_utf8(s, *args, **kwargs):  # noqa
        """Convert utf-8 to ASCII."""
        return s.encode('utf-8', *args, **kwargs)

    def default_encode(obj, file=None):            # noqa
        """Get default encoding."""
        return unicode(obj, default_encoding(file))
>>>>>>> 4a690cef

def ensure_bytes(s: AnyStr) -> bytes:
    if not isinstance(s, bytes):
        return s.encode()
    return s


def default_encode(obj: Any) -> Any:
    return obj


<<<<<<< HEAD
def safe_str(s: Any, errors: str='replace') -> str:
=======
def safe_str(s, errors='replace'):
    """Safe form of str(), void of unicode errors."""
>>>>>>> 4a690cef
    s = bytes_to_str(s)
    if not isinstance(s, (str, bytes)):
        return safe_repr(s, errors)
    return _safe_str(s, errors)


def _safe_str(s: Any, errors: str='replace', file: IO=None) -> str:
    if isinstance(s, str):
        return s
    try:
        return str(s)
    except Exception as exc:
        return '<Unrepresentable {0!r}: {1!r} {2!r}>'.format(
            type(s), exc, '\n'.join(traceback.format_stack()))

<<<<<<< HEAD

def safe_repr(o: Any, errors='replace') -> str:
=======
    def _safe_str(s, errors='replace', file=None):
        if isinstance(s, str):
            return s
        try:
            return str(s)
        except Exception as exc:
            return '<Unrepresentable {0!r}: {1!r} {2!r}>'.format(
                type(s), exc, '\n'.join(traceback.format_stack()))
else:
    def _safe_str(s, errors='replace', file=None):  # noqa
        encoding = default_encoding(file)
        try:
            if isinstance(s, unicode):
                return s.encode(encoding, errors)
            return unicode(s, encoding, errors)
        except Exception as exc:
            return '<Unrepresentable {0!r}: {1!r} {2!r}>'.format(
                type(s), exc, '\n'.join(traceback.format_stack()))


def safe_repr(o, errors='replace'):
    """Safe form of repr, void of Unicode errors."""
>>>>>>> 4a690cef
    try:
        return repr(o)
    except Exception:
        return _safe_str(o, errors)<|MERGE_RESOLUTION|>--- conflicted
+++ resolved
@@ -19,107 +19,43 @@
 default_encoding_file = None
 
 
-<<<<<<< HEAD
 def set_default_encoding_file(file: IO) -> None:
-=======
-def set_default_encoding_file(file):
     """Set file used to get codec information."""
->>>>>>> 4a690cef
     global default_encoding_file
     default_encoding_file = file
 
 
-<<<<<<< HEAD
 def get_default_encoding_file() -> Optional[IO]:
-=======
-def get_default_encoding_file():
     """Get file used to get codec information."""
->>>>>>> 4a690cef
     return default_encoding_file
 
 
 if sys.platform.startswith('java'):     # pragma: no cover
 
-<<<<<<< HEAD
-    def default_encoding(file: Optional[IO]=None) -> str:
-        return 'utf-8'
-else:
-
-    def default_encoding(file: Optional[IO]=None) -> str:  # noqa
-=======
-    def default_encoding(file=None):
+    def default_encoding(file: IO = None) -> str:
         """Get default encoding."""
         return 'utf-8'
 else:
 
-    def default_encoding(file=None):  # noqa
+    def default_encoding(file: IO = None) -> str:  # noqa
         """Get default encoding."""
->>>>>>> 4a690cef
         file = file or get_default_encoding_file()
         return getattr(file, 'encoding', None) or sys.getfilesystemencoding()
 
 
-<<<<<<< HEAD
 def str_to_bytes(s: AnyStr) -> bytes:
+    """Convert str to bytes."""
     if isinstance(s, str):
         return s.encode()
     return s
 
 
 def bytes_to_str(s: AnyStr) -> str:
+    """Convert bytes to str."""
     if isinstance(s, bytes):
         return s.decode()
     return s
 
-=======
-    def str_to_bytes(s):
-        """Convert str to bytes."""
-        if isinstance(s, str):
-            return s.encode()
-        return s
-
-    def bytes_to_str(s):
-        """Convert bytes to str."""
-        if isinstance(s, bytes):
-            return s.decode()
-        return s
-
-    def from_utf8(s, *args, **kwargs):
-        """Get str from utf-8 encoding."""
-        return s
-
-    def ensure_bytes(s):
-        """Ensure s is bytes, not str."""
-        if not isinstance(s, bytes):
-            return str_to_bytes(s)
-        return s
-
-    def default_encode(obj):
-        """Encode using default encoding."""
-        return obj
-
-    str_t = str
-
-else:
-
-    def str_to_bytes(s):                # noqa
-        """Convert str to bytes."""
-        if isinstance(s, unicode):
-            return s.encode()
-        return s
-
-    def bytes_to_str(s):                # noqa
-        """Convert bytes to str."""
-        return s
-
-    def from_utf8(s, *args, **kwargs):  # noqa
-        """Convert utf-8 to ASCII."""
-        return s.encode('utf-8', *args, **kwargs)
-
-    def default_encode(obj, file=None):            # noqa
-        """Get default encoding."""
-        return unicode(obj, default_encoding(file))
->>>>>>> 4a690cef
 
 def ensure_bytes(s: AnyStr) -> bytes:
     if not isinstance(s, bytes):
@@ -131,12 +67,8 @@
     return obj
 
 
-<<<<<<< HEAD
 def safe_str(s: Any, errors: str='replace') -> str:
-=======
-def safe_str(s, errors='replace'):
     """Safe form of str(), void of unicode errors."""
->>>>>>> 4a690cef
     s = bytes_to_str(s)
     if not isinstance(s, (str, bytes)):
         return safe_repr(s, errors)
@@ -152,33 +84,9 @@
         return '<Unrepresentable {0!r}: {1!r} {2!r}>'.format(
             type(s), exc, '\n'.join(traceback.format_stack()))
 
-<<<<<<< HEAD
 
 def safe_repr(o: Any, errors='replace') -> str:
-=======
-    def _safe_str(s, errors='replace', file=None):
-        if isinstance(s, str):
-            return s
-        try:
-            return str(s)
-        except Exception as exc:
-            return '<Unrepresentable {0!r}: {1!r} {2!r}>'.format(
-                type(s), exc, '\n'.join(traceback.format_stack()))
-else:
-    def _safe_str(s, errors='replace', file=None):  # noqa
-        encoding = default_encoding(file)
-        try:
-            if isinstance(s, unicode):
-                return s.encode(encoding, errors)
-            return unicode(s, encoding, errors)
-        except Exception as exc:
-            return '<Unrepresentable {0!r}: {1!r} {2!r}>'.format(
-                type(s), exc, '\n'.join(traceback.format_stack()))
-
-
-def safe_repr(o, errors='replace'):
     """Safe form of repr, void of Unicode errors."""
->>>>>>> 4a690cef
     try:
         return repr(o)
     except Exception:
