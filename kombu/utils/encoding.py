--- conflicted
+++ resolved
@@ -90,26 +90,16 @@
             return s
         try:
             return str(s)
-<<<<<<< HEAD
         except Exception as exc:
             return '<Unrepresentable {0!r}: {1!r} {2!r}>'.format(
-=======
-        except Exception, exc:
-            return '<Unrepresentable %r: %r %r>' % (
->>>>>>> 6b77885c
                     type(s), exc, '\n'.join(traceback.format_stack()))
     encoding = default_encoding()
     try:
         if isinstance(s, unicode):
             return s.encode(encoding, errors)
         return unicode(s, encoding, errors)
-<<<<<<< HEAD
     except Exception as exc:
         return '<Unrepresentable {0!r}: {1!r} {2!r}>'.format(
-=======
-    except Exception, exc:
-        return '<Unrepresentable %r: %r %r>' % (
->>>>>>> 6b77885c
                 type(s), exc, '\n'.join(traceback.format_stack()))
 
 
