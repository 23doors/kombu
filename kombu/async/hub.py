--- conflicted
+++ resolved
@@ -1,17 +1,5 @@
 # -*- coding: utf-8 -*-
-<<<<<<< HEAD
-"""
-kombu.async.hub
-===============
-
-Event loop implementation.
-
-"""
-=======
 """Event loop implementation."""
-from __future__ import absolute_import, unicode_literals
-
->>>>>>> e1f55287
 import errno
 
 from contextlib import contextmanager
