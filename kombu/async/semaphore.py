# -*- coding: utf-8 -*-
<<<<<<< HEAD
"""
kombu.async.semaphore
=====================

Semaphores and concurrency primitives.

"""
=======
"""Semaphores and concurrency primitives."""
from __future__ import absolute_import, unicode_literals

>>>>>>> e1f55287
from collections import deque

__all__ = ['DummyLock', 'LaxBoundedSemaphore']


class LaxBoundedSemaphore:
    """Asynchronous Bounded Semaphore.

    Lax means that the value will stay within the specified
    range even if released more times than it was acquired.

    Example:
        >>> from future import print_statement as printf
        # ^ ignore: just fooling stupid pyflakes

        >>> x = LaxBoundedSemaphore(2)

        >>> x.acquire(printf, 'HELLO 1')
        HELLO 1

        >>> x.acquire(printf, 'HELLO 2')
        HELLO 2

        >>> x.acquire(printf, 'HELLO 3')
        >>> x._waiters   # private, do not access directly
        [print, ('HELLO 3',)]

        >>> x.release()
        HELLO 3
    """

    def __init__(self, value):
        self.initial_value = self.value = value
        self._waiting = deque()
        self._add_waiter = self._waiting.append
        self._pop_waiter = self._waiting.popleft

    def acquire(self, callback, *partial_args, **partial_kwargs):
        """Acquire semaphore, applying ``callback`` if
        the resource is available.

        Arguments:
            callback (Callable): The callback to apply.
            *partial_args (Any): partial arguments to callback.
        """
        value = self.value
        if value <= 0:
            self._add_waiter((callback, partial_args, partial_kwargs))
            return False
        else:
            self.value = max(value - 1, 0)
            callback(*partial_args, **partial_kwargs)
            return True

    def release(self):
        """Release semaphore.

        Note:
            If there are any waiters this will apply the first waiter
            that is waiting for the resource (FIFO order).
        """
        try:
            waiter, args, kwargs = self._pop_waiter()
        except IndexError:
            self.value = min(self.value + 1, self.initial_value)
        else:
            waiter(*args, **kwargs)

    def grow(self, n=1):
        """Change the size of the semaphore to accept more users."""
        self.initial_value += n
        self.value += n
        [self.release() for _ in range(n)]

    def shrink(self, n=1):
        """Change the size of the semaphore to accept less users."""
        self.initial_value = max(self.initial_value - n, 0)
        self.value = max(self.value - n, 0)

    def clear(self):
        """Reset the semaphore, which also wipes out any waiting callbacks."""
        self._waiting.clear()
        self.value = self.initial_value

    def __repr__(self):
        return '<{0} at {1:#x} value:{2} waiting:{3}>'.format(
            self.__class__.__name__, id(self), self.value, len(self._waiting),
        )


class DummyLock:
    """Pretending to be a lock."""

    def __enter__(self):
        return self

    def __exit__(self, *exc_info):
        ...<|MERGE_RESOLUTION|>--- conflicted
+++ resolved
@@ -1,17 +1,5 @@
 # -*- coding: utf-8 -*-
-<<<<<<< HEAD
-"""
-kombu.async.semaphore
-=====================
-
-Semaphores and concurrency primitives.
-
-"""
-=======
 """Semaphores and concurrency primitives."""
-from __future__ import absolute_import, unicode_literals
-
->>>>>>> e1f55287
 from collections import deque
 
 __all__ = ['DummyLock', 'LaxBoundedSemaphore']
