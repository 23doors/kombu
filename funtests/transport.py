import random
import socket
import string
import sys
import time
import unittest2 as unittest
import warnings
import weakref

from nose import SkipTest

from kombu import BrokerConnection
from kombu import Exchange, Queue
from kombu.tests.utils import skip_if_quick

if sys.version_info >= (2, 5):
    from hashlib import sha256 as _digest
else:
    from sha import new as _digest  # noqa


def say(msg):
    sys.stderr.write(unicode(msg) + "\n")


def consumeN(conn, consumer, n=1, timeout=30):
    messages = []

    def callback(message_data, message):
        messages.append(message_data)
        message.ack()

    prev, consumer.callbacks = consumer.callbacks, [callback]
    consumer.consume()

    seconds = 0
    while True:
        try:
            conn.drain_events(timeout=1)
        except socket.timeout:
            seconds += 1
            msg = "Received %s/%s messages. %s seconds passed." % (
                    len(messages), n, seconds)
            if seconds >= timeout:
                raise socket.timeout(msg)
            if seconds > 1:
                say(msg)
        if len(messages) >= n:
            break

    consumer.cancel()
    consumer.callback = prev
    return messages


class TransportCase(unittest.TestCase):
    transport = None
    prefix = None
    sep = '.'
    userid = None
    password = None
    event_loop_max = 100
    connection_options = {}
    suppress_disorder_warning = False
<<<<<<< HEAD
    reliable_purge = True
=======
>>>>>>> a5f54f07

    connected = False
    skip_test_reason = None

    message_size_limit = None

    def before_connect(self):
        pass

    def after_connect(self, connection):
        pass

    def setUp(self):
        if self.transport:
            try:
                self.before_connect()
            except SkipTest, exc:
                self.skip_test_reason = str(exc)
            else:
                self.do_connect()
            self.exchange = Exchange(self.prefix, "direct")
            self.queue = Queue(self.prefix, self.exchange, self.prefix)

    def purge(self, names):
        chan = self.connection.channel()
        total = 0
        for queue in names:
            while 1:
                # ensure the queue is completly empty
                purged = chan.queue_purge(queue=queue)
                if not purged:
                    break
                total += purged
        chan.close()
        return total

    def get_connection(self, **options):
        if self.userid:
            options.setdefault("userid", self.userid)
        if self.password:
            options.setdefault("password", self.password)
        return BrokerConnection(transport=self.transport, **options)

    def do_connect(self):
        self.connection = self.get_connection(**self.connection_options)
        try:
            self.connection.connect()
            self.after_connect(self.connection)
        except self.connection.connection_errors:
            self.skip_test_reason = "%s transport can't connect" % (
                                       self.transport, )
        else:
            self.connected = True

    def verify_alive(self):
        if self.transport:
            if not self.connected:
                raise SkipTest(self.skip_test_reason)
            return True

    def purge_consumer(self, consumer):
        return self.purge([queue.name for queue in consumer.queues])

    def test_produce__consume(self):
        if not self.verify_alive():
            return
        chan1 = self.connection.channel()
        consumer = chan1.Consumer(self.queue)
        self.purge_consumer(consumer)
        producer = chan1.Producer(self.exchange)
        producer.publish({"foo": "bar"}, routing_key=self.prefix)
        message = consumeN(self.connection, consumer)
        self.assertDictEqual(message[0], {"foo": "bar"})
        chan1.close()
        self.purge([self.queue.name])

    def test_purge(self):
        if not self.verify_alive():
            return
        chan1 = self.connection.channel()
        consumer = chan1.Consumer(self.queue)
        self.purge_consumer(consumer)

        producer = chan1.Producer(self.exchange)
        for i in xrange(10):
            producer.publish({"foo": "bar"}, routing_key=self.prefix)
        if self.reliable_purge:
            self.assertEqual(consumer.purge(), 10)
            self.assertEqual(consumer.purge(), 0)
        else:
            purged = 0
            while purged < 9:
                purged += self.purge_consumer(consumer)

    def _digest(self, data):
        return _digest(data).hexdigest()

    @skip_if_quick
    def test_produce__consume_large_messages(self, bytes=1048576, n=10,
            charset=string.punctuation + string.letters + string.digits):
        if not self.verify_alive():
            return
        bytes = min(filter(None, [bytes, self.message_size_limit]))
        messages = ["".join(random.choice(charset)
                        for j in xrange(bytes)) + "--%s" % n
                            for i in xrange(n)]
        digests = []
        chan1 = self.connection.channel()
        consumer = chan1.Consumer(self.queue)
        self.purge_consumer(consumer)
        producer = chan1.Producer(self.exchange)
        for i, message in enumerate(messages):
            producer.publish({"text": message,
                              "i": i}, routing_key=self.prefix)
            digests.append(self._digest(message))

        received = [(msg["i"], msg["text"])
                        for msg in consumeN(self.connection, consumer, n)]
        self.assertEqual(len(received), n)
        ordering = [i for i, _ in received]
        if ordering != range(n) and not self.suppress_disorder_warning:
            warnings.warn(
                "%s did not deliver messages in FIFO order: %r" % (
                    self.transport, ordering))

        for i, text in received:
            if text != messages[i]:
                raise AssertionError("%i: %r is not %r" % (
                    i, text[-100:], messages[i][-100:]))
            self.assertEqual(self._digest(text), digests[i])

        chan1.close()
        self.purge([self.queue.name])

    def P(self, rest):
        return "%s%s%s" % (self.prefix, self.sep, rest)

    def test_produce__consume_multiple(self):
        if not self.verify_alive():
            return
        chan1 = self.connection.channel()
        producer = chan1.Producer(self.exchange)
        b1 = Queue(self.P("b1"), self.exchange, "b1")(chan1)
        b2 = Queue(self.P("b2"), self.exchange, "b2")(chan1)
        b3 = Queue(self.P("b3"), self.exchange, "b3")(chan1)
        [q.declare() for q in (b1, b2, b3)]
        self.purge([b1.name, b2.name, b3.name])

        producer.publish("b1", routing_key="b1")
        producer.publish("b2", routing_key="b2")
        producer.publish("b3", routing_key="b3")
        chan1.close()

        chan2 = self.connection.channel()
        consumer = chan2.Consumer([b1, b2, b3])
        messages = consumeN(self.connection, consumer, 3)
        self.assertItemsEqual(messages, ["b1", "b2", "b3"])
        chan2.close()
        self.purge([self.P("b1"), self.P("b2"), self.P("b3")])

    def test_timeout(self):
        if not self.verify_alive():
            return
        chan = self.connection.channel()
        self.purge([self.queue.name])
        consumer = chan.Consumer(self.queue)
        self.assertRaises(socket.timeout, self.connection.drain_events,
                timeout=0.3)
        consumer.cancel()
        chan.close()

    def test_basic_get(self):
        if not self.verify_alive():
            return
        chan1 = self.connection.channel()
        producer = chan1.Producer(self.exchange)
        chan2 = self.connection.channel()
        queue = Queue(self.P("basic_get"), self.exchange, "basic_get")
        queue = queue(chan2)
        queue.declare()
        producer.publish({"basic.get": "this"}, routing_key="basic_get")
        chan1.close()

        for i in range(self.event_loop_max):
            m = queue.get()
            if m:
                break
            time.sleep(0.1)
        self.assertEqual(m.payload, {"basic.get": "this"})
        self.purge([queue.name])
        chan2.close()

    def test_cyclic_reference_transport(self):
        if not self.verify_alive():
            return

        def _createref():
            conn = self.get_connection()
            conn.transport
            conn.close()
            return weakref.ref(conn)

        self.assertIsNone(_createref()())

    def test_cyclic_reference_connection(self):
        if not self.verify_alive():
            return

        def _createref():
            conn = self.get_connection()
            conn.connect()
            conn.close()
            return weakref.ref(conn)

        self.assertIsNone(_createref()())

    def test_cyclic_reference_channel(self):
        if not self.verify_alive():
            return

        def _createref():
            conn = self.get_connection()
            conn.connect()
            chanrefs = []
            try:
                for i in xrange(100):
                    channel = conn.channel()
                    chanrefs.append(weakref.ref(channel))
                    channel.close()
            finally:
                conn.close()
            return chanrefs

        for chanref in _createref():
            self.assertIsNone(chanref())

    def tearDown(self):
        if self.transport and self.connected:
            self.connection.close()<|MERGE_RESOLUTION|>--- conflicted
+++ resolved
@@ -62,10 +62,7 @@
     event_loop_max = 100
     connection_options = {}
     suppress_disorder_warning = False
-<<<<<<< HEAD
     reliable_purge = True
-=======
->>>>>>> a5f54f07
 
     connected = False
     skip_test_reason = None
@@ -292,11 +289,11 @@
             chanrefs = []
             try:
                 for i in xrange(100):
-                    channel = conn.channel()
+            channel = conn.channel()
                     chanrefs.append(weakref.ref(channel))
-                    channel.close()
+            channel.close()
             finally:
-                conn.close()
+            conn.close()
             return chanrefs
 
         for chanref in _createref():
